--- conflicted
+++ resolved
@@ -3,8 +3,5 @@
 coverage/
 lib/
 .idea/
-<<<<<<< HEAD
 *min.js
-=======
-.vscode/
->>>>>>> fa686709
+.vscode/
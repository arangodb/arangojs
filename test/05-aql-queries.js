--- conflicted
+++ resolved
@@ -1,20 +1,14 @@
 import {describe, it, before, after} from 'mocha'
+import {expect} from 'chai'
 import {aqlQuery, Database} from '../src'
 import Cursor from '../src/cursor'
-
-import chai from 'chai'
-// fix linting errors with chai by converting assertions like true to function
-// call syntax
-import dirtyChai from 'dirty-chai'
-var expect = chai.expect
-chai.use(dirtyChai)
 
 describe('AQL queries', () => {
   let name = `testdb_${Date.now()}`
   let db
   before((done) => {
     db = new Database({
-      url: (process.env.TEST_ARANGODB_URL || 'vst://root:@localhost:8529'),
+      url: (process.env.TEST_ARANGODB_URL || 'http://root:@localhost:8529'),
       arangoVersion: Number(process.env.ARANGO_VERSION || 30000)
     })
     db.createDatabase(name)
@@ -52,11 +46,7 @@
       db.query('FOR x IN 1..10 RETURN x', undefined, {batchSize: 2, count: true})
         .then((cursor) => {
           expect(cursor.count).to.equal(10)
-<<<<<<< HEAD
-          expect(cursor._hasMore).to.be.true()
-=======
           expect(cursor._hasMore).to.equal(true)
->>>>>>> fa686709
           done()
         })
         .catch(done)

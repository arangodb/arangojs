import { expect } from "chai";
import { DocumentCollection } from "../collection";
import { Database } from "../database";

const ARANGO_URL = process.env.TEST_ARANGODB_URL || "http://localhost:8529";
const ARANGO_VERSION = Number(
  process.env.ARANGO_VERSION || process.env.ARANGOJS_DEVEL_VERSION || 30400
);
const describe35 = ARANGO_VERSION >= 30500 ? describe : describe.skip;
const itRdb = process.env.ARANGO_STORAGE_ENGINE !== "mmfiles" ? it : it.skip;

describe("Transactions", () => {
  let db: Database;
  before(() => {
    db = new Database({ url: ARANGO_URL, arangoVersion: ARANGO_VERSION });
  });
  after(() => {
    db.close();
  });
  describe("database.executeTransaction", () => {
    it("should execute a transaction and return the result", async () => {
      const result = await db.executeTransaction(
        [],
        "function (params) {return params;}",
        { params: "test" }
      );
      expect(result).to.equal("test");
    });
  });
  describe35("stream transactions", () => {
    const name = `testdb_${Date.now()}`;
    let collection: DocumentCollection;
    before(async () => {
      await db.createDatabase(name);
      db.useDatabase(name);
    });
    after(async () => {
      db.useDatabase("_system");
      await db.dropDatabase(name);
    });
    beforeEach(async () => {
      collection = await db.createCollection(`collection-${Date.now()}`);
    });
    afterEach(async () => {
      try {
        await collection.get();
      } catch (e) {
        return;
      }
      await collection.drop();
    });

    it("can commit an empty transaction", async () => {
      const trx = await db.beginTransaction(collection);
      {
        const { id, status } = await trx.get();
        expect(id).to.equal(trx.id);
        expect(status).to.equal("running");
      }
      {
        const trx2 = db.transaction(trx.id);
        const { id, status } = await trx2.get();
        expect(id).to.equal(trx.id);
        expect(status).to.equal("running");
      }
      const { id, status } = await trx.commit();
      expect(id).to.equal(trx.id);
      expect(status).to.equal("committed");
    });

    it("can abort an empty transaction", async () => {
      const trx = await db.beginTransaction(collection);
      const { id, status } = await trx.abort();
      expect(id).to.equal(trx.id);
      expect(status).to.equal("aborted");
    });

    it("can insert a document", async () => {
      const trx = await db.beginTransaction(collection);
      const meta = await trx.step(() => collection.save({ _key: "test" }));
      expect(meta).to.have.property("_key", "test");
      const { id, status } = await trx.commit();
      expect(id).to.equal(trx.id);
      expect(status).to.equal("committed");
      const doc = await collection.document("test");
      expect(doc).to.have.property("_key", "test");
    });

    it("can insert two documents at a time", async () => {
      const trx = await db.beginTransaction(collection);
<<<<<<< HEAD
      const meta1 = await trx.run(() => collection.save({ _key: "test1" }));
      const meta2 = await trx.run(() => collection.save({ _key: "test2" }));
=======
      const meta1 = await trx.step(() => collection.save({ _key: "test1" }));
      const meta2 = await trx.step(() => collection.save({ _key: "test2" }));
>>>>>>> 3ae8377a
      expect(meta1).to.have.property("_key", "test1");
      expect(meta2).to.have.property("_key", "test2");
      const { id, status } = await trx.commit();
      expect(id).to.equal(trx.id);
      expect(status).to.equal("committed");
      const doc1 = await collection.document("test1");
      expect(doc1).to.have.property("_key", "test1");
      const doc2 = await collection.document("test2");
      expect(doc2).to.have.property("_key", "test2");
    });

    itRdb("does not leak when inserting a document", async () => {
      const trx = await db.beginTransaction(collection);
      await trx.step(() => collection.save({ _key: "test" }));
      let doc: any;
      try {
        doc = await collection.document("test");
      } catch (e) {}
      if (doc) expect.fail("Document should not exist yet.");
      const { id, status } = await trx.commit();
      expect(id).to.equal(trx.id);
      expect(status).to.equal("committed");
    });

    itRdb("does not leak when inserting two documents at a time", async () => {
      const trx = await db.beginTransaction(collection);
<<<<<<< HEAD
      await trx.run(() => collection.save({ _key: "test1" }));
      await trx.run(() => collection.save({ _key: "test2" }));
=======
      await trx.step(() => collection.save({ _key: "test1" }));
      await trx.step(() => collection.save({ _key: "test2" }));
>>>>>>> 3ae8377a
      let doc: any;
      try {
        doc = await collection.document("test1");
      } catch (e) {}
      if (doc) expect.fail("Document should not exist yet.");
      try {
        doc = await collection.document("test2");
      } catch (e) {}
      if (doc) expect.fail("Document should not exist yet.");
      const { id, status } = await trx.commit();
      expect(id).to.equal(trx.id);
      expect(status).to.equal("committed");
    });

    it("does not insert a document when aborted", async () => {
      const trx = await db.beginTransaction(collection);
      const meta = await trx.step(() => collection.save({ _key: "test" }));
      expect(meta).to.have.property("_key", "test");
      const { id, status } = await trx.abort();
      expect(id).to.equal(trx.id);
      expect(status).to.equal("aborted");
      let doc: any;
      try {
        doc = await collection.document("test");
      } catch (e) {}
      if (doc) expect.fail("Document should not exist yet.");
    });

    itRdb("does not revert unrelated changes when aborted", async () => {
      const trx = await db.beginTransaction(collection);
      const meta = await collection.save({ _key: "test" });
      expect(meta).to.have.property("_key", "test");
      const { id, status } = await trx.abort();
      expect(id).to.equal(trx.id);
      expect(status).to.equal("aborted");
      const doc = await collection.document("test");
      expect(doc).to.have.property("_key", "test");
    });
  });
});<|MERGE_RESOLUTION|>--- conflicted
+++ resolved
@@ -86,15 +86,10 @@
       expect(doc).to.have.property("_key", "test");
     });
 
-    it("can insert two documents at a time", async () => {
+    it("can insert two documents sequentially", async () => {
       const trx = await db.beginTransaction(collection);
-<<<<<<< HEAD
-      const meta1 = await trx.run(() => collection.save({ _key: "test1" }));
-      const meta2 = await trx.run(() => collection.save({ _key: "test2" }));
-=======
       const meta1 = await trx.step(() => collection.save({ _key: "test1" }));
       const meta2 = await trx.step(() => collection.save({ _key: "test2" }));
->>>>>>> 3ae8377a
       expect(meta1).to.have.property("_key", "test1");
       expect(meta2).to.have.property("_key", "test2");
       const { id, status } = await trx.commit();
@@ -119,28 +114,26 @@
       expect(status).to.equal("committed");
     });
 
-    itRdb("does not leak when inserting two documents at a time", async () => {
-      const trx = await db.beginTransaction(collection);
-<<<<<<< HEAD
-      await trx.run(() => collection.save({ _key: "test1" }));
-      await trx.run(() => collection.save({ _key: "test2" }));
-=======
-      await trx.step(() => collection.save({ _key: "test1" }));
-      await trx.step(() => collection.save({ _key: "test2" }));
->>>>>>> 3ae8377a
-      let doc: any;
-      try {
-        doc = await collection.document("test1");
-      } catch (e) {}
-      if (doc) expect.fail("Document should not exist yet.");
-      try {
-        doc = await collection.document("test2");
-      } catch (e) {}
-      if (doc) expect.fail("Document should not exist yet.");
-      const { id, status } = await trx.commit();
-      expect(id).to.equal(trx.id);
-      expect(status).to.equal("committed");
-    });
+    itRdb(
+      "does not leak when inserting two documents sequentially",
+      async () => {
+        const trx = await db.beginTransaction(collection);
+        await trx.step(() => collection.save({ _key: "test1" }));
+        await trx.step(() => collection.save({ _key: "test2" }));
+        let doc: any;
+        try {
+          doc = await collection.document("test1");
+        } catch (e) {}
+        if (doc) expect.fail("Document should not exist yet.");
+        try {
+          doc = await collection.document("test2");
+        } catch (e) {}
+        if (doc) expect.fail("Document should not exist yet.");
+        const { id, status } = await trx.commit();
+        expect(id).to.equal(trx.id);
+        expect(status).to.equal("committed");
+      }
+    );
 
     it("does not insert a document when aborted", async () => {
       const trx = await db.beginTransaction(collection);

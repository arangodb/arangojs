{
  "private": true,
  "name": "arangojs",
  "version": "7.0.0-preview.1",
  "engines": {
    "node": ">=10"
  },
  "license": "Apache-2.0",
  "description": "The official ArangoDB JavaScript driver.",
  "homepage": "https://github.com/arangodb/arangojs",
  "bugs": {
    "url": "https://github.com/arangodb/arangojs/issues"
  },
  "repository": {
    "type": "git",
    "url": "https://github.com/arangodb/arangojs.git"
  },
  "author": "ArangoDB GmbH",
  "contributors": [
    {
      "name": "Alan Plum",
      "email": "me@pluma.io"
    }
  ],
  "keywords": [
    "arango",
    "arangodb",
    "aql",
    "nosql",
    "client",
    "driver",
    "api",
    "http",
    "rest"
  ],
  "main": "build/index.js",
  "typings": "build/arangojs.d.ts",
  "browser": {
    "./src/lib/btoa.ts": "./src/lib/btoa.web.ts",
    "./src/lib/bytelength.ts": "./src/lib/bytelength.web.ts",
    "./src/lib/joinPath.ts": "./src/lib/joinPath.web.ts",
    "./src/lib/multipart.ts": "./src/lib/multipart.web.ts",
    "./src/lib/request.ts": "./src/lib/request.web.ts"
  },
  "files": [
    "**/*",
    "!test/**"
  ],
  "scripts": {
<<<<<<< HEAD
    "arango-test": "mocha --reporter json --require source-map-support/register --timeout 30000 lib/async/test",
    "test": "mocha --reporter spec --require source-map-support/register --timeout 10000 lib/async/test",
    "pretest": "yarn dist",
    "ci": "mocha --reporter spec --require source-map-support/register --timeout 30000 lib/cjs/test",
    "preci": "yarn install",
    "jenkins": "mocha --reporter spec --require source-map-support/register --timeout 0 lib/cjs/test",
    "dist:cjs": "tsc -p . --outDir ./lib/cjs/ --declarationMap true && cpy src/index.js lib/cjs/",
    "dist:async": "tsc -p . --outDir ./lib/async/ --target es2018 --declarationMap true && cpy src/index.js lib/async/",
    "dist:web": "webpack",
    "dist": "rimraf lib && npm-run-all --parallel dist:* && cpy src/index.all.js --rename index.js lib/",
    "prepare": "yarn dist && node -e 'require(\".\");'"
=======
    "arango-test": "mocha --reporter json --require source-map-support/register --timeout 30000 build/test",
    "jenkins": "mocha --reporter spec --require source-map-support/register --timeout 0 build/test",
    "test": "mocha --reporter spec --require source-map-support/register --timeout 10000 build/test",
    "pretest": "yarn build",
    "build:package": "cat package.json | jq 'delpaths([[\"private\"],[\"scripts\"],[\"devDependencies\"],[\"babel\"],[\"browserslist\"]])' | sed 's/build\\///g' | sed -r 's/src\\/([^\"]+)\\.ts/\\1.js/g' > build/package.json",
    "build:cjs": "tsc -p . --outDir ./build/ --target es2018 --declarationMap true",
    "build:web": "webpack",
    "build": "rm -rf build && mkdir build && npm-run-all --parallel build:*",
    "prepare": "yarn build && node -e 'require(\".\");'"
>>>>>>> 3ae8377a
  },
  "dependencies": {
    "@types/node": ">=13.13.4",
    "es6-error": "^4.0.1",
    "multi-part": "^3.0.0",
    "x3-linkedlist": "1.2.0",
    "xhr": "^2.4.1"
  },
  "devDependencies": {
    "@babel/core": "^7.9.6",
    "@babel/plugin-proposal-class-properties": "^7.8.3",
    "@babel/preset-env": "^7.9.6",
    "@babel/preset-typescript": "^7.9.0",
    "@types/chai": "^4.2.11",
    "@types/mocha": "^7.0.2",
    "@types/request-promise": "^4.1.46",
    "arangodb-instance-manager": "^1.2.3",
    "babel-eslint": "^10.1.0",
    "babel-loader": "^8.1.0",
    "babel-preset-env": "^1.6.1",
    "chai": "^4.0.2",
    "eslint": "^6.8.0",
    "eslint-config-prettier": "^6.11.0",
    "eslint-plugin-prettier": "^3.1.3",
    "mocha": "^7.1.2",
    "npm-run-all": "^4.1.2",
    "prettier": "^2.0.5",
    "regenerator-runtime": "^0.13.5",
    "semver": "^7.3.2",
    "source-map-support": "^0.5.19",
    "typedoc": "^0.17.6",
    "typescript": "^3.8.3",
    "webpack": "^4.43.0",
    "webpack-cli": "^3.3.11",
    "xunit-file": "^1.0.0"
  },
  "babel": {
    "plugins": [
      "@babel/proposal-class-properties"
    ],
    "presets": [
      "@babel/env",
      [
        "@babel/typescript",
        {
          "allowNamespaces": true
        }
      ]
    ]
  },
  "browserslist": [
    "> 2%",
    "ie 11"
  ]
}<|MERGE_RESOLUTION|>--- conflicted
+++ resolved
@@ -47,19 +47,6 @@
     "!test/**"
   ],
   "scripts": {
-<<<<<<< HEAD
-    "arango-test": "mocha --reporter json --require source-map-support/register --timeout 30000 lib/async/test",
-    "test": "mocha --reporter spec --require source-map-support/register --timeout 10000 lib/async/test",
-    "pretest": "yarn dist",
-    "ci": "mocha --reporter spec --require source-map-support/register --timeout 30000 lib/cjs/test",
-    "preci": "yarn install",
-    "jenkins": "mocha --reporter spec --require source-map-support/register --timeout 0 lib/cjs/test",
-    "dist:cjs": "tsc -p . --outDir ./lib/cjs/ --declarationMap true && cpy src/index.js lib/cjs/",
-    "dist:async": "tsc -p . --outDir ./lib/async/ --target es2018 --declarationMap true && cpy src/index.js lib/async/",
-    "dist:web": "webpack",
-    "dist": "rimraf lib && npm-run-all --parallel dist:* && cpy src/index.all.js --rename index.js lib/",
-    "prepare": "yarn dist && node -e 'require(\".\");'"
-=======
     "arango-test": "mocha --reporter json --require source-map-support/register --timeout 30000 build/test",
     "jenkins": "mocha --reporter spec --require source-map-support/register --timeout 0 build/test",
     "test": "mocha --reporter spec --require source-map-support/register --timeout 10000 build/test",
@@ -69,7 +56,6 @@
     "build:web": "webpack",
     "build": "rm -rf build && mkdir build && npm-run-all --parallel build:*",
     "prepare": "yarn build && node -e 'require(\".\");'"
->>>>>>> 3ae8377a
   },
   "dependencies": {
     "@types/node": ">=13.13.4",

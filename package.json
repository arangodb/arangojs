{
  "name": "arangojs",
  "version": "5.6.1",
  "license": "Apache-2.0",
  "description": "The official ArangoDB JavaScript driver.",
  "homepage": "https://github.com/arangodb/arangojs",
  "bugs": {
    "url": "https://github.com/arangodb/arangojs/issues"
  },
  "repository": {
    "type": "git",
    "url": "https://github.com/arangodb/arangojs.git"
  },
  "author": "ArangoDB GmbH",
  "contributors": [
    {
      "name": "Alan Plum",
      "email": "me@pluma.io"
    }
  ],
  "keywords": [
    "arango",
    "arangodb",
    "aql",
    "nosql",
    "client",
    "driver",
    "api",
    "http",
    "rest"
  ],
  "main": "lib/index.js",
  "browser": {
    "./lib/util/btoa.js": "./lib/util/btoa.web.js",
    "./lib/util/bytelength.js": "./lib/util/bytelength.web.js",
    "./lib/util/multipart.js": "./lib/util/multipart.web.js",
    "./lib/util/request.js": "./lib/util/request.web.js"
  },
  "files": [
    "lib/",
    "package.json",
    "arangojs.d.ts",
    "README.md",
    "LICENSE"
  ],
  "typings": "arangojs.d.ts",
  "scripts": {
    "test": "mocha --growl",
<<<<<<< HEAD
    "test-gdb": "mocha --growl --gdb",
    "lint": "snazzy --verbose src/**/*.js test/**/*.js",
    "ci": "mocha",
    "preci": "npm install",
    "jenkins": "npm run ci -- --timeout 0 --reporter xunit-file",
    "watch": "npm-run-all -p watch:*",
    "watch:browser": "npm run dist:browser -- --watch",
    "watch:node": "watch 'npm run dist:node' ./src ./test",
    "watch:lint": "watch 'npm run lint'",
    "watch:test": "watch 'npm run lint && npm run test' ./src ./test",
    "dist": "npm-run-all -p dist:*",
    "dist:browser": "echo 'webpack does not work with native modules' #webpack",
    "dist:node": "babel --compact false -d lib src",
=======
    "lint": "standard --verbose src/**/*.js test/**/*.js | snazzy",
    "ci": "mocha",
    "preci": "npm install",
    "jenkins": "npm run ci -- --timeout 0 --reporter xunit-file",
    "dist": "babel --compact false -d lib src && webpack",
>>>>>>> fa686709
    "prepublish": "npm run lint && npm run dist && node -e 'require(\"./\");'"
  },
  "dependencies": {
    "es6-error": "^4.0.1",
<<<<<<< HEAD
    "fuerte": "git+https://github.com/arangodb/node-arangodb-cxx",
    "http-errors": "^1.6.0",
=======
    "http-errors": "^1.6.1",
>>>>>>> fa686709
    "linkedlist": "^1.0.1",
    "multi-part": "^2.0.0",
    "retry": "^0.10.0",
    "utf8-length": "^0.0.1",
    "xhr": "^2.3.1"
  },
  "devDependencies": {
<<<<<<< HEAD
    "babel-cli": "6.23.0",
    "babel-core": "6.23.1",
    "babel-loader": "6.3.1",
    "babel-plugin-add-module-exports": "0.2.1",
    "babel-plugin-transform-builtin-extend": "1.1.2",
    "babel-plugin-transform-es2015-modules-commonjs": "6.22.0",
    "babel-preset-es2015": "6.22.0",
    "babel-preset-stage-1": "6.22.0",
    "chai": "3.5.0",
    "core-js": "2.4.1",
    "coveralls": "2.11.16",
    "dirty-chai": "^1.2.2",
    "istanbul": "0.4.5",
    "json-loader": "0.5.4",
    "mocha": "3.2.0",
    "npm-run-all": "4.0.1",
    "snazzy": "6.0.0",
    "standard": "8.6.0",
    "watch": "1.0.1",
    "webpack": "1.14.0",
=======
    "babel-cli": "^6.24.1",
    "babel-core": "^6.25.0",
    "babel-env": "^2.4.1",
    "babel-loader": "^7.1.0",
    "babel-plugin-transform-object-rest-spread": "^6.23.0",
    "babel-preset-env": "^1.5.2",
    "chai": "^4.0.2",
    "core-js": "^2.4.1",
    "mocha": "3.4.2",
    "snazzy": "7.0.0",
    "standard": "10.0.2",
    "webpack": "^3.0.0",
>>>>>>> fa686709
    "xunit-file": "1.0.0"
  }
}<|MERGE_RESOLUTION|>--- conflicted
+++ resolved
@@ -46,37 +46,17 @@
   "typings": "arangojs.d.ts",
   "scripts": {
     "test": "mocha --growl",
-<<<<<<< HEAD
-    "test-gdb": "mocha --growl --gdb",
-    "lint": "snazzy --verbose src/**/*.js test/**/*.js",
-    "ci": "mocha",
-    "preci": "npm install",
-    "jenkins": "npm run ci -- --timeout 0 --reporter xunit-file",
-    "watch": "npm-run-all -p watch:*",
-    "watch:browser": "npm run dist:browser -- --watch",
-    "watch:node": "watch 'npm run dist:node' ./src ./test",
-    "watch:lint": "watch 'npm run lint'",
-    "watch:test": "watch 'npm run lint && npm run test' ./src ./test",
-    "dist": "npm-run-all -p dist:*",
-    "dist:browser": "echo 'webpack does not work with native modules' #webpack",
-    "dist:node": "babel --compact false -d lib src",
-=======
     "lint": "standard --verbose src/**/*.js test/**/*.js | snazzy",
     "ci": "mocha",
     "preci": "npm install",
     "jenkins": "npm run ci -- --timeout 0 --reporter xunit-file",
     "dist": "babel --compact false -d lib src && webpack",
->>>>>>> fa686709
     "prepublish": "npm run lint && npm run dist && node -e 'require(\"./\");'"
   },
   "dependencies": {
     "es6-error": "^4.0.1",
-<<<<<<< HEAD
-    "fuerte": "git+https://github.com/arangodb/node-arangodb-cxx",
-    "http-errors": "^1.6.0",
-=======
+    "fuerte": "git+https://github.com/arangodb/node-arangodb-cxx#update",
     "http-errors": "^1.6.1",
->>>>>>> fa686709
     "linkedlist": "^1.0.1",
     "multi-part": "^2.0.0",
     "retry": "^0.10.0",
@@ -84,28 +64,6 @@
     "xhr": "^2.3.1"
   },
   "devDependencies": {
-<<<<<<< HEAD
-    "babel-cli": "6.23.0",
-    "babel-core": "6.23.1",
-    "babel-loader": "6.3.1",
-    "babel-plugin-add-module-exports": "0.2.1",
-    "babel-plugin-transform-builtin-extend": "1.1.2",
-    "babel-plugin-transform-es2015-modules-commonjs": "6.22.0",
-    "babel-preset-es2015": "6.22.0",
-    "babel-preset-stage-1": "6.22.0",
-    "chai": "3.5.0",
-    "core-js": "2.4.1",
-    "coveralls": "2.11.16",
-    "dirty-chai": "^1.2.2",
-    "istanbul": "0.4.5",
-    "json-loader": "0.5.4",
-    "mocha": "3.2.0",
-    "npm-run-all": "4.0.1",
-    "snazzy": "6.0.0",
-    "standard": "8.6.0",
-    "watch": "1.0.1",
-    "webpack": "1.14.0",
-=======
     "babel-cli": "^6.24.1",
     "babel-core": "^6.25.0",
     "babel-env": "^2.4.1",
@@ -118,7 +76,6 @@
     "snazzy": "7.0.0",
     "standard": "10.0.2",
     "webpack": "^3.0.0",
->>>>>>> fa686709
     "xunit-file": "1.0.0"
   }
 }
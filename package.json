--- conflicted
+++ resolved
@@ -59,13 +59,8 @@
     "xhr": "^2.3.1"
   },
   "devDependencies": {
-<<<<<<< HEAD
     "babel-cli": "6.24.0",
-    "babel-core": "6.23.1",
-=======
-    "babel-cli": "6.23.0",
     "babel-core": "6.24.0",
->>>>>>> 7374c496
     "babel-loader": "6.3.2",
     "babel-plugin-add-module-exports": "0.2.1",
     "babel-plugin-transform-builtin-extend": "1.1.2",

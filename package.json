{
  "private": true,
  "name": "arangojs",
<<<<<<< HEAD
  "version": "7.5.0-preview-arangodb.3.8",
=======
  "version": "7.5.0",
>>>>>>> 2d566fd2
  "engines": {
    "node": ">=10"
  },
  "license": "Apache-2.0",
  "description": "The official ArangoDB JavaScript driver.",
  "homepage": "https://github.com/arangodb/arangojs",
  "bugs": {
    "url": "https://github.com/arangodb/arangojs/issues"
  },
  "repository": {
    "type": "git",
    "url": "https://github.com/arangodb/arangojs.git"
  },
  "author": "ArangoDB GmbH",
  "contributors": [
    {
      "name": "Alan Plum",
      "email": "me@pluma.io"
    }
  ],
  "keywords": [
    "arango",
    "arangodb",
    "aql",
    "nosql",
    "client",
    "driver",
    "api",
    "http",
    "rest"
  ],
  "main": "build/index.js",
  "typings": "build/arangojs.d.ts",
  "browser": {
    "./src/lib/btoa.ts": "./src/lib/btoa.web.ts",
    "./src/lib/bytelength.ts": "./src/lib/bytelength.web.ts",
    "./src/lib/joinPath.ts": "./src/lib/joinPath.web.ts",
    "./src/lib/multipart.ts": "./src/lib/multipart.web.ts",
    "./src/lib/request.ts": "./src/lib/request.web.ts"
  },
  "files": [
    "**/*",
    "!test/**"
  ],
  "scripts": {
    "arango-test": "mocha --reporter json --require source-map-support/register --timeout 30000 build/test",
    "jenkins": "mocha --reporter spec --require source-map-support/register --timeout 0 build/test",
    "test": "mocha --reporter spec --require source-map-support/register --timeout 10000 build/test",
    "pretest": "npm run build",
    "build:package": "cat package.json | jq 'delpaths([[\"private\"],[\"scripts\"],[\"devDependencies\"],[\"babel\"],[\"browserslist\"]])' | sed 's/build\\///g' | sed -r 's/src\\/([^\"]+)\\.ts/\\1.js/g' > build/package.json",
    "build:cjs": "tsc -p . --outDir ./build/ --target es2018 --declarationMap true",
    "build:text": "cp *.md build/",
    "build:web": "webpack",
    "build": "rm -rf build && mkdir build && npm-run-all --parallel build:*",
    "prepare": "npm run build && node -e 'require(\".\");'"
  },
  "dependencies": {
    "@types/node": ">=13.13.4",
    "es6-error": "^4.0.1",
    "multi-part": "^3.0.0",
    "x3-linkedlist": "1.2.0",
    "xhr": "^2.4.1"
  },
  "devDependencies": {
    "@babel/core": "^7.13.16",
    "@babel/plugin-proposal-class-properties": "^7.13.0",
    "@babel/preset-env": "^7.13.15",
    "@babel/preset-typescript": "^7.13.0",
    "@types/chai": "^4.2.17",
    "@types/mocha": "^8.2.2",
    "@types/request-promise": "^4.1.47",
    "@typescript-eslint/eslint-plugin": "^4.22.0",
    "@typescript-eslint/parser": "^4.22.0",
    "arangodb-instance-manager": "^1.2.3",
    "babel-eslint": "^10.1.0",
    "babel-loader": "^8.2.2",
    "babel-preset-env": "^1.7.0",
    "chai": "^4.3.4",
    "eslint": "^7.25.0",
    "eslint-config-prettier": "^8.3.0",
    "eslint-plugin-prettier": "^3.4.0",
    "eslint-plugin-security": "^1.4.0",
    "express": "^4.17.1",
    "express-http-proxy": "^1.6.2",
    "mocha": "^8.3.2",
    "npm-run-all": "^4.1.5",
    "prettier": "^2.2.1",
    "process": "^0.11.10",
    "querystring": "^0.2.0",
    "regenerator-runtime": "^0.13.7",
    "semver": "^7.3.5",
    "source-map-support": "^0.5.19",
    "typedoc": "^0.20.36",
    "typescript": "^4.2.4",
    "url": "^0.11.0",
    "webpack": "^4.46.0",
    "webpack-cli": "^4.6.0",
    "xunit-file": "^1.0.0"
  },
  "babel": {
    "plugins": [
      "@babel/proposal-class-properties"
    ],
    "presets": [
      "@babel/env",
      [
        "@babel/typescript",
        {
          "allowNamespaces": true
        }
      ]
    ]
  },
  "browserslist": [
    "> 2%",
    "ie 11"
  ]
}<|MERGE_RESOLUTION|>--- conflicted
+++ resolved
@@ -1,11 +1,7 @@
 {
   "private": true,
   "name": "arangojs",
-<<<<<<< HEAD
-  "version": "7.5.0-preview-arangodb.3.8",
-=======
   "version": "7.5.0",
->>>>>>> 2d566fd2
   "engines": {
     "node": ">=10"
   },
